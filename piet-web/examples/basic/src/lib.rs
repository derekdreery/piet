//! Basic example of rendering on Cairo.

use wasm_bindgen::prelude::*;
use wasm_bindgen::JsCast;
use web_sys::{window, HtmlCanvasElement};

use piet::RenderContext;
use piet_web::WebRenderContext;

use piet_test::draw_test_picture;

#[wasm_bindgen]
pub fn run() {
    let window = window().unwrap();
    let canvas = window
        .document()
        .unwrap()
        .get_element_by_id("canvas")
        .unwrap()
        .dyn_into::<HtmlCanvasElement>()
        .unwrap();
    let mut context = canvas
        .get_context("2d")
        .unwrap()
        .unwrap()
        .dyn_into::<web_sys::CanvasRenderingContext2d>()
        .unwrap();

    let dpr = window.device_pixel_ratio();
    canvas.set_width((canvas.offset_width() as f64 * dpr) as u32);
    canvas.set_height((canvas.offset_height() as f64 * dpr) as u32);
    let _ = context.scale(dpr, dpr);

<<<<<<< HEAD
    let mut piet_context = WebRenderContext::new(&mut context, &window);
=======
    let mut piet_context = WebRenderContext::new(&mut context);
    // TODO: make the test picture selectable
>>>>>>> d235e63f
    draw_test_picture(&mut piet_context, 0);
    piet_context.finish();
}<|MERGE_RESOLUTION|>--- conflicted
+++ resolved
@@ -31,12 +31,8 @@
     canvas.set_height((canvas.offset_height() as f64 * dpr) as u32);
     let _ = context.scale(dpr, dpr);
 
-<<<<<<< HEAD
     let mut piet_context = WebRenderContext::new(&mut context, &window);
-=======
-    let mut piet_context = WebRenderContext::new(&mut context);
     // TODO: make the test picture selectable
->>>>>>> d235e63f
     draw_test_picture(&mut piet_context, 0);
     piet_context.finish();
 }